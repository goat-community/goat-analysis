--- conflicted
+++ resolved
@@ -1,10 +1,7 @@
 # Standard library imports
 import asyncio
 import logging
-<<<<<<< HEAD
-=======
 import os
->>>>>>> 9e78d19f
 
 # Third party imports
 import pytest

import time
from httpx import AsyncClient
from uuid import UUID
from src.core.config import settings
from src.core.job import job_init, job_log, run_background_or_immediately
from src.core.tool import CRUDToolBase
from src.jsoline import generate_jsolines
from src.schemas.active_mobility import (
    IIsochroneActiveMobility,
    TravelTimeCostActiveMobility,
)
from src.schemas.error import (
    OutOfGeofenceError,
    R5EndpointError,
    R5IsochroneComputeError,
    RoutingEndpointError,
    SQLError,
)
from src.schemas.job import JobStatusType
from src.schemas.layer import IFeatureLayerToolCreate, UserDataGeomType
from src.schemas.motorized_mobility import IIsochroneCar, IIsochronePT
from src.schemas.toolbox_base import (
    DefaultResultLayerName,
    IsochroneGeometryTypeMapping,
)
from src.utils import decode_r5_grid


class CRUDIsochroneBase(CRUDToolBase):
    def __init__(self, job_id, background_tasks, async_session, user_id, project_id):
        super().__init__(job_id, background_tasks, async_session, user_id, project_id)
        self.table_starting_points = (
            f"{settings.USER_DATA_SCHEMA}.point_{str(self.user_id).replace('-', '')}"
        )

    async def create_layer_starting_points(
        self, params: IIsochroneActiveMobility | IIsochroneCar | IIsochronePT
    ) -> IFeatureLayerToolCreate:

        # Create layer object
        layer = IFeatureLayerToolCreate(
            name=DefaultResultLayerName.isochrone_starting_points.value,
            feature_layer_geometry_type=UserDataGeomType.point.value,
            attribute_mapping={},
            tool_type=params.tool_type.value,
            job_id=self.job_id,
        )

        # Check if starting points are within the geofence
        for i in range(0, len(params.starting_points.latitude), 500):
            # Create insert query
            lats = params.starting_points.latitude[i : i + 500]
            lons = params.starting_points.longitude[i : i + 500]
            sql = f"""
                WITH to_test AS
                (
                    SELECT ST_SETSRID(ST_MAKEPOINT(lon, lat), 4326) AS geom
                    FROM UNNEST(ARRAY{str(lats)}) AS lat,
                    UNNEST(ARRAY{str(lons)}) AS lon
                )
                SELECT COUNT(*)
                FROM to_test t
                WHERE NOT EXISTS (
                    SELECT 1
                    FROM {params.geofence_table} AS g
                    WHERE ST_INTERSECTS(t.geom, g.geom)
                )
            """
            # Execute query
            cnt_not_intersecting = await self.async_session.execute(sql)
            cnt_not_intersecting = cnt_not_intersecting.scalars().first()

            if cnt_not_intersecting > 0:
                raise OutOfGeofenceError(
                    f"There are {cnt_not_intersecting} starting points that are not within the geofence. Please check your starting points."
                )

        # Save data into user data tables in batches of 500
        for i in range(0, len(params.starting_points.latitude), 500):
            # Create insert query
            lats = params.starting_points.latitude[i : i + 500]
            lons = params.starting_points.longitude[i : i + 500]
            sql = f"""
                INSERT INTO {self.table_starting_points} (layer_id, geom)
                SELECT '{layer.id}', ST_SETSRID(ST_MAKEPOINT(lon, lat), 4326) AS geom
                FROM UNNEST(ARRAY{str(lats)}) AS lat,
                UNNEST(ARRAY{str(lons)}) AS lon
            """
            # Execute query
            await self.async_session.execute(sql)

        return layer

    async def get_lats_lons(
        self, params: IIsochroneActiveMobility | IIsochroneCar | IIsochronePT
    ):
        # Check if starting points are a layer else create layer
        if params.starting_points.layer_project_id:
            layer_starting_points = await self.get_layers_project(params)
            where_query = layer_starting_points["layer_project_id"].where_query
            table_name = layer_starting_points["layer_project_id"].table_name
        else:
            layer_starting_points = await self.create_layer_starting_points(
                params=params
            )
            where_query = f"layer_id = '{layer_starting_points.id}'"
            table_name = self.table_starting_points

        sql = f"""
            SELECT ST_X(geom) AS lon, ST_Y(geom) AS lat
            FROM {table_name}
            WHERE {where_query};
        """
        starting_points = (await self.async_session.execute(sql)).fetchall()
        starting_points = [dict(x) for x in starting_points]
        lats = [x["lat"] for x in starting_points]
        lons = [x["lon"] for x in starting_points]
        return {
            "layer_starting_points": layer_starting_points,
            "lats": lats,
            "lons": lons,
        }


class CRUDIsochroneActiveMobility(CRUDIsochroneBase):
    def __init__(
        self,
        job_id,
        background_tasks,
        async_session,
        user_id,
        project_id,
        http_client: AsyncClient,
    ):
        super().__init__(job_id, background_tasks, async_session, user_id, project_id)

        self.http_client = http_client

    async def isochrone(
        self,
        params: IIsochroneActiveMobility,
        result_params: dict = None,
    ):
        """Compute active mobility isochrone using GOAT Routing endpoint."""

        # Fetch starting points from previously created layer if required
        starting_pojnts = await self.get_lats_lons(params=params)
        lats = starting_pojnts["lats"]
        lons = starting_pojnts["lons"]
        layer_starting_points = starting_pojnts["layer_starting_points"]

        if not result_params:
            # Create feature layer to store computed isochrone output
            layer_isochrone = IFeatureLayerToolCreate(
                name=DefaultResultLayerName.isochrone_active_mobility.value,
                feature_layer_geometry_type=IsochroneGeometryTypeMapping[
                    params.isochrone_type.value
                ],
                attribute_mapping={"integer_attr1": "travel_cost"},
                tool_type=params.tool_type.value,
                job_id=self.job_id,
            )
            result_table = f"{settings.USER_DATA_SCHEMA}.{layer_isochrone.feature_layer_geometry_type.value}_{str(self.user_id).replace('-', '')}"

        # Construct request payload
        request_payload = {
            "starting_points": {
                "latitude": lats,
                "longitude": lons,
            },
            "routing_type": params.routing_type.value,
            "travel_cost": (
                {
                    "max_traveltime": params.travel_cost.max_traveltime,
                    "traveltime_step": params.travel_cost.traveltime_step,
                    "speed": params.travel_cost.speed,
                }
                if type(params.travel_cost) == TravelTimeCostActiveMobility
                else {
                    "max_distance": params.travel_cost.max_distance,
                    "distance_step": params.travel_cost.distance_step,
                }
            ),
            "isochrone_type": params.isochrone_type.value,
            "polygon_difference": params.polygon_difference,
            "result_table": result_table if not result_params else result_params["result_table"],
            "layer_id": str(layer_isochrone.id) if not result_params else result_params["layer_id"],
        }

        try:
            # Call GOAT Routing endpoint multiple times for upto 20 seconds / 10 retries
            for i in range(settings.CRUD_NUM_RETRIES):
                # Call GOAT Routing endpoint to compute isochrone
                response = await self.http_client.post(
                    url=f"{settings.GOAT_ROUTING_URL}/isochrone",
                    json=request_payload,
                    headers={"Authorization": settings.GOAT_ROUTING_AUTHORIZATION},
                )
                if response.status_code == 202:
                    # Endpoint is still processing request, retry shortly
                    if i == settings.CRUD_NUM_RETRIES - 1:
                        raise Exception(
                            "GOAT routing endpoint took too long to process request."
                        )
                    time.sleep(settings.CRUD_RETRY_INTERVAL)
                    continue
                elif response.status_code == 201:
                    # Endpoint has finished processing request, break
                    break
                else:
                    raise Exception(response.text)
        except Exception as e:
            raise RoutingEndpointError(
                f"Error while calling the routing endpoint: {str(e)}"
            )

<<<<<<< HEAD
        # Create new layers
        await self.create_feature_layer_tool(
            layer_in=layer_starting_points["layer_project_id"],
            params=params,
        )
        if not result_params:
            await self.create_feature_layer_tool(
                layer_in=layer_isochrone,
                params=params,
            )

=======
        # Create new layers. 
        await self.create_feature_layer_tool(
            layer_in=layer_isochrone,
            params=params,
        )
        # Create new layer if starting points are not a layer
        if not params.starting_points.layer_project_id:
            await self.create_feature_layer_tool(
                layer_in=layer_starting_points,
                params=params,
            )
>>>>>>> 7b2ff2fd
        return {
            "status": JobStatusType.finished.value,
            "msg": "Active mobility isochrone was successfully computed.",
        }

    @job_log(job_step_name="isochrone")
    async def isochrone_job(self, params: IIsochroneActiveMobility):
         return await self.isochrone(params=params)

    @run_background_or_immediately(settings)
    @job_init()
    async def run_isochrone(self, params: IIsochroneActiveMobility):
        return await self.isochrone_job(params=params)


class CRUDIsochronePT(CRUDIsochroneBase):
    def __init__(
        self,
        job_id,
        background_tasks,
        async_session,
        user_id,
        project_id,
        http_client: AsyncClient,
    ):
        super().__init__(job_id, background_tasks, async_session, user_id, project_id)

        self.http_client = http_client

    async def write_isochrone_result(
        self, isochrone_type, layer_id, result_table, shapes, grid
    ):
        """Save the result of the isochrone computation to the database."""

        if isochrone_type == "polygon":
            # Save isochrone geometry data (shapes)
            shapes = shapes["incremental"]
            insert_string = ""
            for i in shapes.index:
                geom = shapes["geometry"][i]
                minute = shapes["minute"][i]
                insert_string += f"('{layer_id}', ST_SetSRID(ST_GeomFromText('{geom}'), 4326), {minute}),"
            insert_string = f"""
                INSERT INTO {result_table} (layer_id, geom, integer_attr1)
                VALUES {insert_string.rstrip(",")};
            """
            await self.async_session.execute(insert_string)
        else:
            # Save isochrone grid data
            pass

    @job_log(job_step_name="isochrone")
    async def isochrone(
        self,
        params: IIsochronePT,
    ):
        """Compute public transport isochrone using R5 routing endpoint."""

        # Fetch starting points from previously created layer if required
        starting_pojnts = await self.get_lats_lons(params=params)
        lats = starting_pojnts["lats"]
        lons = starting_pojnts["lons"]
        layer_starting_points = starting_pojnts["layer_starting_points"]


        # Create feature layer to store computed isochrone output
        layer_isochrone = IFeatureLayerToolCreate(
            name=DefaultResultLayerName.isochrone_pt.value,
            feature_layer_geometry_type=IsochroneGeometryTypeMapping[
                params.isochrone_type.value
            ],
            attribute_mapping={"integer_attr1": "travel_cost"},
            tool_type=params.tool_type.value,
            job_id=self.job_id,
        )
        result_table = f"{settings.USER_DATA_SCHEMA}.{layer_isochrone.feature_layer_geometry_type.value}_{str(self.user_id).replace('-', '')}"

        # Compute isochrone for each starting point
        for i in range(0, len(params.starting_points.latitude)):
            # Identify relevant R5 region & bundle for this isochrone starting point
            sql_get_region_mapping = f"""
                SELECT r5_region_id, r5_bundle_id, r5_host
                FROM {settings.REGION_MAPPING_PT_TABLE}
                WHERE ST_INTERSECTS(
                    ST_SETSRID(
                        ST_MAKEPOINT(
                            {params.starting_points.longitude[i]},
                            {params.starting_points.latitude[i]}
                        ),
                        4326
                    ),
                    ST_SetSRID(geom, 4326)
                );
            """
            r5_region_id, r5_bundle_id, r5_host = (
                await self.async_session.execute(sql_get_region_mapping)
            ).fetchall()[0]

            # Get relevant region bounds for this starting point
            # TODO Compute buffer distance dynamically?
            sql_get_region_bounds = f"""
                SELECT ST_XMin(b.geom), ST_YMin(b.geom), ST_XMax(b.geom), ST_YMax(b.geom)
                FROM (
                    SELECT ST_Envelope(
                        ST_Buffer(
                            ST_SetSRID(
                                ST_MakePoint(
                                    {lons[i]},
                                    {lats[i]}),
                                4326
                            )::geography,
                            100000
                        )::geometry
                    ) AS geom
                ) b;
            """
            xmin, ymin, xmax, ymax = (
                await self.async_session.execute(sql_get_region_bounds)
            ).fetchall()[0]

            # Construct request payload
            request_payload = {
                "accessModes": params.routing_type.access_mode.value.upper(),
                "transitModes": ",".join(params.routing_type.mode).upper(),
                "bikeSpeed": params.bike_speed,
                "walkSpeed": params.walk_speed,
                "bikeTrafficStress": params.bike_traffic_stress,
                "date": params.time_window.weekday_date,
                "fromTime": params.time_window.from_time,
                "toTime": params.time_window.to_time,
                "maxTripDurationMinutes": params.travel_cost.max_traveltime,
                "decayFunction": {
                    "type": "logistic",
                    "standard_deviation_minutes": params.decay_function.standard_deviation_minutes,
                    "width_minutes": params.decay_function.width_minutes,
                },
                "destinationPointSetIds": [],
                "bounds": {
                    "north": ymax,
                    "south": ymin,
                    "east": xmax,
                    "west": xmin,
                },
                "directModes": params.routing_type.access_mode.value.upper(),
                "egressModes": params.routing_type.egress_mode.value.upper(),
                "fromLat": lats[i],
                "fromLon": lons[i],
                "zoom": params.zoom,
                "maxBikeTime": params.max_bike_time,
                "maxRides": params.max_rides,
                "maxWalkTime": params.max_walk_time,
                "monteCarloDraws": params.monte_carlo_draws,
                "percentiles": params.percentiles,
                "variantIndex": settings.R5_VARIANT_INDEX,
                "workerVersion": settings.R5_WORKER_VERSION,
                "regionId": r5_region_id,
                "projectId": r5_region_id,
                "bundleId": r5_bundle_id,
            }

            result = None
            try:
                # Call R5 endpoint multiple times for upto 20 seconds / 10 retries
                for i in range(settings.CRUD_NUM_RETRIES):
                    # Call R5 endpoint to compute isochrone
                    response = await self.http_client.post(
                        url=f"{r5_host}/api/analysis",
                        json=request_payload,
                        headers={"Authorization": settings.R5_AUTHORIZATION},
                    )
                    if response.status_code == 202:
                        # Engine is still processing request, retry shortly
                        if i == settings.CRUD_NUM_RETRIES - 1:
                            raise Exception(
                                "R5 engine took too long to process request."
                            )
                        time.sleep(settings.CRUD_RETRY_INTERVAL)
                        continue
                    elif response.status_code == 200:
                        # Engine has finished processing request, break
                        result = response.content
                        break
                    else:
                        raise Exception(response.text)
            except Exception as e:
                raise R5EndpointError(f"Error while calling the R5 endpoint: {str(e)}")

            isochrone_grid = None
            isochrone_shapes = None
            try:
                # Decode R5 response data
                isochrone_grid = decode_r5_grid(result)

                # Convert grid data returned by R5 to valid isochrone geometry
                isochrone_shapes = generate_jsolines(
                    grid=isochrone_grid,
                    travel_time=params.travel_cost.max_traveltime,
                    percentile=5,
                    step=params.travel_cost.traveltime_step,
                )
            except Exception as e:
                raise R5IsochroneComputeError(
                    f"Error while processing R5 isochrone grid: {str(e)}"
                )

            try:
                # Save result to database
                await self.write_isochrone_result(
                    isochrone_type=params.isochrone_type.value,
                    layer_id=str(layer_isochrone.id),
                    result_table=result_table,
                    shapes=isochrone_shapes,
                    grid=isochrone_grid,
                )
            except Exception as e:
                raise SQLError(
                    f"Error while saving R5 isochrone result to database: {str(e)}"
                )

<<<<<<< HEAD
            # Create new layers
            await self.create_feature_layer_tool(
                layer_in=layer_starting_points["layer_project_id"],
                params=params,
            )
=======
            # Create new layers.
>>>>>>> 7b2ff2fd
            await self.create_feature_layer_tool(
                layer_in=layer_isochrone,
                params=params,
            )
            # Create new layer if starting points are not a layer
            if not params.starting_points.layer_project_id:
                await self.create_feature_layer_tool(
                    layer_in=layer_starting_points,
                    params=params,
                )


        return {
            "status": JobStatusType.finished.value,
            "msg": "Public transport isochrone was successfully computed.",
        }

    @run_background_or_immediately(settings)
    @job_init()
    async def run_isochrone(self, params: IIsochronePT):
        return await self.isochrone(params=params)<|MERGE_RESOLUTION|>--- conflicted
+++ resolved
@@ -161,7 +161,9 @@
                 job_id=self.job_id,
             )
             result_table = f"{settings.USER_DATA_SCHEMA}.{layer_isochrone.feature_layer_geometry_type.value}_{str(self.user_id).replace('-', '')}"
-
+            layer_id = layer_isochrone.id
+        else:
+            layer_id = result_params["layer_id"]
         # Construct request payload
         request_payload = {
             "starting_points": {
@@ -183,8 +185,10 @@
             ),
             "isochrone_type": params.isochrone_type.value,
             "polygon_difference": params.polygon_difference,
-            "result_table": result_table if not result_params else result_params["result_table"],
-            "layer_id": str(layer_isochrone.id) if not result_params else result_params["layer_id"],
+            "result_table": (
+                result_table if not result_params else result_params["result_table"]
+            ),
+            "layer_id": str(layer_id),
         }
 
         try:
@@ -214,31 +218,19 @@
                 f"Error while calling the routing endpoint: {str(e)}"
             )
 
-<<<<<<< HEAD
-        # Create new layers
-        await self.create_feature_layer_tool(
-            layer_in=layer_starting_points["layer_project_id"],
-            params=params,
-        )
+        # Create layers only if result_params are not provided
         if not result_params:
+            # Create new layers.
             await self.create_feature_layer_tool(
                 layer_in=layer_isochrone,
                 params=params,
             )
-
-=======
-        # Create new layers. 
-        await self.create_feature_layer_tool(
-            layer_in=layer_isochrone,
-            params=params,
-        )
-        # Create new layer if starting points are not a layer
-        if not params.starting_points.layer_project_id:
-            await self.create_feature_layer_tool(
-                layer_in=layer_starting_points,
-                params=params,
-            )
->>>>>>> 7b2ff2fd
+            # Create new layer if starting points are not a layer
+            if not params.starting_points.layer_project_id:
+                await self.create_feature_layer_tool(
+                    layer_in=layer_starting_points,
+                    params=params,
+                )
         return {
             "status": JobStatusType.finished.value,
             "msg": "Active mobility isochrone was successfully computed.",
@@ -246,7 +238,7 @@
 
     @job_log(job_step_name="isochrone")
     async def isochrone_job(self, params: IIsochroneActiveMobility):
-         return await self.isochrone(params=params)
+        return await self.isochrone(params=params)
 
     @run_background_or_immediately(settings)
     @job_init()
@@ -302,7 +294,6 @@
         lats = starting_pojnts["lats"]
         lons = starting_pojnts["lons"]
         layer_starting_points = starting_pojnts["layer_starting_points"]
-
 
         # Create feature layer to store computed isochrone output
         layer_isochrone = IFeatureLayerToolCreate(
@@ -458,15 +449,7 @@
                     f"Error while saving R5 isochrone result to database: {str(e)}"
                 )
 
-<<<<<<< HEAD
-            # Create new layers
-            await self.create_feature_layer_tool(
-                layer_in=layer_starting_points["layer_project_id"],
-                params=params,
-            )
-=======
             # Create new layers.
->>>>>>> 7b2ff2fd
             await self.create_feature_layer_tool(
                 layer_in=layer_isochrone,
                 params=params,
@@ -478,7 +461,6 @@
                     params=params,
                 )
 
-
         return {
             "status": JobStatusType.finished.value,
             "msg": "Public transport isochrone was successfully computed.",
